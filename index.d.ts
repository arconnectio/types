--- conflicted
+++ resolved
@@ -236,15 +236,14 @@
         options?: SignMessageOptions
       ): Promise<boolean>;
 
-
       /**
        * Create subscription to applications that are charged on a periodic basis
        * such as monthly, weekly, or quarterly.
-       * 
+       *
        * @param data Data to create a new subscription
        * @returns Subscription data
        */
-      subscription(data: SubscriptionCreateData): Promise<SubscriptionData>
+      subscription(data: SubscriptionCreateData): Promise<SubscriptionData>;
 
       /**
        * Experimental event emitter. Allows listening to gateway config
@@ -318,7 +317,6 @@
   }[];
 }
 
-<<<<<<< HEAD
 /** Subscription types */
 
 /**
@@ -328,9 +326,8 @@
   QUARTERLY = "Quarterly",
   MONTHLY = "Monthly",
   WEEKLY = "Weekly",
-  DAILY = "Daily"
-}
-
+  DAILY = "Daily",
+}
 
 /**
  * Enum for subscription status
@@ -339,7 +336,7 @@
   ACTIVE = "Active",
   EXPIRED = "Expired",
   CANCELED = "Canceled",
-  AWAITING_PAYMENT = "Awaiting-Payment"
+  AWAITING_PAYMENT = "Awaiting-Payment",
 }
 
 /**
@@ -383,7 +380,6 @@
   subscriptionEndDate: Date;
   applicationIcon: string;
 }
-=======
 export interface UserTokensOptions {
   fetchBalance?: boolean;
 }
@@ -395,7 +391,6 @@
   Denomination: number;
   processId: string;
   balance?: string | null;
-}>
->>>>>>> 004349eb
-
-export { };+}>;
+
+export {};